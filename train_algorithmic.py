--- conflicted
+++ resolved
@@ -68,13 +68,8 @@
         source_padding_mask=src_pad_mask,
         target_padding_mask=shifted_tgt_pad_mask,
     )
-<<<<<<< HEAD
     loss_value = loss_fn(out[tgt_pad_mask].view(-1, model.target_vocab_size), target[tgt_pad_mask].view(-1))
-    return out, loss_value
-=======
-    loss_value = loss_fn(out.view(-1, model.target_vocab_size), target.view(-1))
     return out, loss_value, ponder_time
->>>>>>> 93ee5d9c
 
 
 def batch_loss_step_val(model, batch, loss_fn, device):
@@ -84,17 +79,11 @@
     src_pad_mask = src_pad_mask.to(device)
     target = target.to(device)
 
-<<<<<<< HEAD
-    out = model.generate_algorithmic(source, src_pad_mask)
-    loss_value = loss_fn(out[tgt_pad_mask].flatten(0, 1), target[tgt_pad_mask].view(-1))
-    return out, loss_value
-=======
     out, ponder_time = model.generate_algorithmic(
         source, src_pad_mask
     )
-    loss_value = loss_fn(out.flatten(0, 1), target.view(-1))
+    loss_value = loss_fn(out[tgt_pad_mask].flatten(0, 1), target[tgt_pad_mask].view(-1))
     return out, loss_value, ponder_time
->>>>>>> 93ee5d9c
 
 
 def train_for_a_step(model, length, batch_size, data_generator, step, tr_log_interval, pad_val):
@@ -116,12 +105,8 @@
     avg_ponder_time = float(torch.mean(ponder_time))
 
     if step % tr_log_interval == 0:
-<<<<<<< HEAD
-        wandb.log({"tr": {"loss": tr_loss.item(), "seg_acc": seg_acc, 'char_acc': char_acc}, "lr": lr}, step=step)
-=======
          wandb.log({"tr": {"loss": tr_loss.item(), "seq acc": seq_acc, 'char acc': char_acc,
                            'max ponder time': max_ponder_time, 'avg ponder time': avg_ponder_time}, "lr": lr}, step=step)
->>>>>>> 93ee5d9c
 
 
 def infer_for_a_step(model, batch):
