--- conflicted
+++ resolved
@@ -151,22 +151,7 @@
         n_updates = torch.zeros_like(halting_probability)
         ponder_time = torch.zeros_like(halting_probability)
         new_src = src.clone()
-<<<<<<< HEAD
-        """
-        Perform forward pass of the encoder.
-        Args:
-
-            source_padding_mask: Mask of shape [batch_size, src_seq_len]
-            source: Tensor of shape [batch_size, src_seq_len, embedding_dim]
-
-        Returns:
-            Has shape [batch_size, src_seq_len, embedding_dim]
-        """
-=======
-
-        self.enc_ponder_time = torch.zeros_like(halting_probability)
-
->>>>>>> 00ca8574
+        
         for time_step in range(self.max_time_step):
             still_running = halting_probability < self.halting_thresh
             p = self.halting_layer(new_src)
@@ -183,14 +168,7 @@
             new_src = self.pos_encoder(src, time_step)
             new_src = self.encoder_layer(new_src, src_key_padding_mask=src_padding_mask)
             src = (new_src * update_weights) + (src * (1 - update_weights))
-<<<<<<< HEAD
         return src, ponder_time
-=======
-
-            # update counter
-            self.enc_ponder_time[~new_halted] += 1
-        return src
->>>>>>> 00ca8574
 
     def forward_decoder(
         self,
@@ -318,14 +296,9 @@
         source = self.source_tok_emb(source)
 
         # run encoder
-<<<<<<< HEAD
         memory, ponder_time = self.forward_encoder(source)
-=======
-        memory = self.forward_encoder(source)
-        enc_ponder = self.enc_ponder_time.detach().cpu()
 
         dec_ponders = []
->>>>>>> 00ca8574
 
         # start from EOS token, append last generated token to the input,
         # pass new input to the decoder and repeat until EOS or length limit
@@ -356,9 +329,6 @@
     ):
         """
         Autoregressively generate output sequence for algorithmic tasks.
-
-        TODO check correctness (huggingface)
-        TODO add generation methods: beam search, top-k sampling, etc.
 
         Returns:
             Sequence of generated tokens of shape [batch_size, seq_len]
