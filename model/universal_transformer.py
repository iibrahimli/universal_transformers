--- conflicted
+++ resolved
@@ -123,15 +123,21 @@
         output = self.generator(output)  # TODO (Cati) aufräumen
         return output
 
-<<<<<<< HEAD
-    def forward_encoder(self, src: Tensor, src_padding_mask=None):
+    def forward_encoder(self, src: Tensor, src_padding_mask: Tensor = None):
+        """
+        Perform forward pass of the encoder.
+
+        Args:
+            source: Tensor of shape [batch_size, src_seq_len, embedding_dim]
+            source_padding_mask: Mask of shape [batch_size, src_seq_len]
+
+        Returns:
+            Has shape [batch_size, src_seq_len, embedding_dim]
+        """
         halting_probability = torch.zeros((*src.shape[:-1], 1), device=src.device)
         remainders = torch.zeros_like(halting_probability)
         n_updates = torch.zeros_like(halting_probability)
         new_src = src.clone()
-=======
-    def forward_encoder(self, src: Tensor, src_padding_mask: Tensor = None):
->>>>>>> d65715ab
         """
         Perform forward pass of the encoder.
         Args:
@@ -142,26 +148,14 @@
         Returns:
             Has shape [batch_size, src_seq_len, embedding_dim]
         """
-<<<<<<< HEAD
         for time_step in range(self.max_time_step):
                 source, src_key_padding_mask=source_padding_mask
-            still_running = halting_probability < self.halting_thresh
-            p = self.halting_layer(new_src)
-            new_halted = (halting_probability + p * still_running) > self.halting_thresh
-            still_running = (halting_probability + p * still_running) <= self.halting_thresh
-=======
-        halting_probability = torch.zeros((*src.shape[:-1], 1), device=src.device)
-        remainders = torch.zeros_like(halting_probability)
-        n_updates = torch.zeros_like(halting_probability)
-        new_src = src.clone()
-        for time_step in range(self.max_time_step):
             still_running = halting_probability < self.halting_thresh
             p = self.halting_layer(new_src)
             new_halted = (halting_probability + p * still_running) > self.halting_thresh
             still_running = (
                 halting_probability + p * still_running
             ) <= self.halting_thresh
->>>>>>> d65715ab
             halting_probability += p * still_running
             remainders += new_halted * (1 - halting_probability)
             halting_probability += new_halted * remainders
@@ -169,17 +163,6 @@
             update_weights = p * still_running + new_halted * remainders
             new_src = self.coordinate_embedding(src, time_step)
             new_src = self.encoder_layer(new_src, src_key_padding_mask=src_padding_mask)
-<<<<<<< HEAD
-            src = ((new_src * update_weights) + (src * (1 - update_weights)))
-        return src
-
-    def forward_decoder(self, memory: Tensor, target, target_mask=None,
-                        memory_padding_mask=None, target_padding_mask=None):
-        halting_probability = torch.zeros((*target.shape[:-1], 1), device=target.device)
-        remainders = torch.zeros_like(halting_probability)
-        n_updates = torch.zeros_like(halting_probability)
-        new_target = target.clone()
-=======
             src = (new_src * update_weights) + (src * (1 - update_weights))
         return src
 
@@ -191,7 +174,6 @@
         memory_padding_mask: Tensor = None,
         target_padding_mask: Tensor = None,
     ):
->>>>>>> d65715ab
         """
         Perform forward pass of the decoder.
 
@@ -205,37 +187,23 @@
         Returns:
             Has shape [batch_size, tgt_seq_len, embedding_dim]
         """
-<<<<<<< HEAD
-=======
         halting_probability = torch.zeros((*target.shape[:-1], 1), device=target.device)
         remainders = torch.zeros_like(halting_probability)
         n_updates = torch.zeros_like(halting_probability)
         new_target = target.clone()
->>>>>>> d65715ab
         for time_step in range(self.max_time_step):
             still_running = halting_probability < self.halting_thresh
             p = self.halting_layer(new_target)
             new_halted = (halting_probability + p * still_running) > self.halting_thresh
-<<<<<<< HEAD
-            still_running = (halting_probability + p * still_running) <= self.halting_thresh
-=======
             still_running = (
                 halting_probability + p * still_running
             ) <= self.halting_thresh
->>>>>>> d65715ab
             halting_probability += p * still_running
             remainders += new_halted * (1 - halting_probability)
             halting_probability += new_halted * remainders
             n_updates += still_running + new_halted
             update_weights = p * still_running + new_halted * remainders
             new_target = self.coordinate_embedding(target, time_step)
-<<<<<<< HEAD
-            new_target = self.decoder_layer(new_target, memory,
-                                             tgt_mask=target_mask,
-                                             tgt_key_padding_mask=target_padding_mask,
-                                             memory_key_padding_mask=memory_padding_mask)
-            target = ((new_target * update_weights) + (target * (1 - update_weights)))
-=======
             new_target = self.decoder_layer(
                 new_target,
                 memory,
@@ -244,7 +212,6 @@
                 memory_key_padding_mask=memory_padding_mask,
             )
             target = (new_target * update_weights) + (target * (1 - update_weights))
->>>>>>> d65715ab
         return target
 
     def generate(
