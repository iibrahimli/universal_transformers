"""
Utility functions
"""

import torch
import torch.nn as nn
from torch import Tensor


def prepare_target(labels: Tensor, attention_mask: Tensor, decoder_start_token_id: int):
    """
    Prepare decoder target by shifting to the right and adding the start token.
    """

    shifted_labels = labels.new_zeros(labels.shape)
    shifted_labels[..., 1:] = labels[..., :-1].clone()
    shifted_labels[..., 0] = decoder_start_token_id

    shifted_attn_mask = attention_mask.new_zeros(attention_mask.shape)
    shifted_attn_mask[..., 1:] = attention_mask[..., :-1].clone()
<<<<<<< HEAD
    shifted_attn_mask[..., 0] = False
=======
    shifted_attn_mask[..., 0] = 0
>>>>>>> 204da790

    return shifted_labels, shifted_attn_mask


def translate_tokens(
    input_ids: Tensor,
    model: nn.Module,
    tokenizer,
    device: str = "cpu",
    trim: bool = True,
):
    """
    Translate tokens.
    """

    if input_ids.dim() == 1:
        input_ids = input_ids.unsqueeze(0)
    input_ids = input_ids.to(device)

    if trim:
        # remove trailing eos tokens (if any)
        for last_id in range(input_ids.shape[1] - 1, -1, -1):
            if input_ids[0, last_id] != tokenizer.eos_token_id:
                break
        last_id += 1

    with torch.no_grad():
        out = (
            model.generate(
                input_ids[0, :last_id],
                eos_token_id=tokenizer.eos_token_id,
                min_length=2,
                max_length=100,
            )
            .squeeze()
            .detach()
            .cpu()
        )

    return out


def translate_text(source: str, model: nn.Module, tokenizer, device: str = "cpu"):
    """
    Translate a text.
    """
    input_ids = tokenizer(
        source,
        truncation=True,
        max_length=model.max_seq_len,
        return_tensors="pt",
    )["input_ids"]
    input_ids = input_ids.to(device)

    with torch.no_grad():
        out = (
            model.generate(
                input_ids,
                eos_token_id=tokenizer.eos_token_id,
                min_length=2,
                max_length=100,
            )
            .squeeze()
            .detach()
            .cpu()
        )

    out = tokenizer.decode(out, skip_special_tokens=True)
    return out<|MERGE_RESOLUTION|>--- conflicted
+++ resolved
@@ -18,11 +18,7 @@
 
     shifted_attn_mask = attention_mask.new_zeros(attention_mask.shape)
     shifted_attn_mask[..., 1:] = attention_mask[..., :-1].clone()
-<<<<<<< HEAD
-    shifted_attn_mask[..., 0] = False
-=======
     shifted_attn_mask[..., 0] = 0
->>>>>>> 204da790
 
     return shifted_labels, shifted_attn_mask
 
